--- conflicted
+++ resolved
@@ -6,7 +6,7 @@
 import numpy as np
 
 #Select model for segmentings
-<<<<<<< HEAD
+
 model = samlidar.SamLidar(ckpt_path="seg-lidar/sam_vit_h_4b8939.pth", algorithm='segment-geospatial')
 
 # get pointcloud seed name
@@ -46,27 +46,7 @@
 
         #obtain name for file
         file = tile.split('.')[0]
-=======
-model = samlidar.SamLidar(ckpt_path="seg-lidar/sam_vit_h_4b8939.pth")
 
-inDir = "tiles/"
-outRaster = "rasters/"
-outLabels = "labels/"
-outSeg = "segments/"
-
-#Create directories if they do not exist
-li = [inDir, outRaster, outLabels, outSeg]
-for i in li:
-    if not os.path.exists(i):
-        os.mkdir(i)
-
-for tile in os.listdir(inDir):
-    #discards .DS_store
-    if (not tile.startswith('.')):
-
-        #obtain name for file
-        file = os.path.splitext(tile)[0]
->>>>>>> 6f6be813
         start=time.time()
         print(inDir+tile)
 
@@ -76,7 +56,7 @@
         #performs segmentation on file
         pdal_points, noise = model.noiseFilter(pdal_points)
         cloud, non_ground, ground, pdal_points= model.smrf(pdal_points)
-<<<<<<< HEAD
+
 
         #Add HAG
         pdal_points = model.applyFilters(pdal_points = pdal_points, filters = hag)
@@ -90,13 +70,6 @@
         if pdal_points is not None:
             classified_points = model.classify(pdal_points, bad_pts, file, fileDir)
             model.write_pdal(points=classified_points, segment_ids=labels, non_ground=non_ground, ground=ground,  save_path=outSeg+file+"-segmented.copc.laz")
-=======
-        labels, *_ = model.segment(points=cloud, image_path=outRaster+tile+"-raster.tif", labels_path=outLabels+tile+"-labeled.tif")
-        pdal_points = model.applyFilters(pdal_points, [hag])
-        points_grouped = model.grouping(pdal_points, labels, ground, non_ground)
-        pdal_points, bad_pts = model.featureFilter(points_grouped)
-        pdal_points = model.classify(pdal_points, bad_pts)
-        model.write_pdal(points=pdal_points, segment_ids=labels, non_ground=non_ground, ground=ground, save_path=outSeg+file+"segmented.copc.laz")
->>>>>>> 6f6be813
+
         end = time.time()
         print(f'Segment-lidar completed in {end - start:.2f} seconds.\n')