--- conflicted
+++ resolved
@@ -22,10 +22,7 @@
 import laspy
 import pdal
 
-<<<<<<< HEAD
-
-=======
->>>>>>> 6f6be813
+
 # file formats supported
 pdal_formats = set({".laz", ".las", ".ply", ".pcd", ".xyz", ".pts", ".txt", ".csv", ".asc", ".e57"})
 npy_formats = set({".npy"})
@@ -54,10 +51,7 @@
     ('Classification'), ('classification'), ('c'), ('C')
 )
 classification_fields_set = set(classification_fields)
-<<<<<<< HEAD
-=======
-
->>>>>>> 6f6be813
+
 
 def cloud_to_image(points: np.ndarray, minx: float, maxx: float, miny: float, maxy: float, resolution: float) -> np.ndarray:
     """
@@ -229,11 +223,9 @@
 
 
 
-<<<<<<< HEAD
+
     def read(self, path: str, classification: Optional[int or list[int] or Tuple[int, ...]] = None) -> np.ndarray:
-=======
-    def read(self, path: str, classification: Optional[int or list[int] or Tuple[int, ...]] = None) -> Tuple[np.dtype, np.ndarray, np.ndarray]:
->>>>>>> 6f6be813
+
         """
         Reads a point cloud from a file and returns it as a NumPy array.
 
@@ -307,22 +299,16 @@
        
         end = time.time()
         print(f'File reading is completed in {end - start:.2f} seconds. The point cloud contains {pcd_casted.shape[0]} points.\n')
-<<<<<<< HEAD
-
-=======
-        
->>>>>>> 6f6be813
+
         return (pcd_casted)
   
     def applyFilters(self, pdal_points: np.ndarray, filters=[], multi_array=False) -> np.ndarray:
         """
         Gives ability to apply PDAL Filters before segmentation such as denoising.
 
-<<<<<<< HEAD
-        :param pdal_points: The input point cloud as a NumPy array, where each row represents a point with x, y, z coordinates.
-=======
+
         :param pdal_points: The input point cloud as a structured array.
->>>>>>> 6f6be813
+
         :type pdal_points: np.ndarray
         :param filters: Array of the PDAL filters defined to be applied.
         :type filters: array
@@ -401,7 +387,6 @@
         np.info(non_ground)
         
 
-<<<<<<< HEAD
         return pdal_points
     
     def noiseFilter(self, pdal_points: np.ndarray) -> Tuple[np.ndarray, np.ndarray]:
@@ -424,26 +409,13 @@
         end = time.time()
         print(f'Noise filtering is completed in {end - start:.2f} seconds. The filtered cloud contains {pdal_points.shape[0]} points.\n')
         return pdal_points, noise_pts
-=======
-        points = points[non_ground, :]
-        os.remove('cloth_nodes.txt')
-
-        end = time.time()
-        print(f'CSF algorithm is completed in {end - start:.2f} seconds. The filtered non-ground cloud contains {points.shape[0]} points.\n')
-
-        return points, np.asarray(non_ground), np.asarray(ground)
->>>>>>> 6f6be813
+
     
    
     def smrf(self, pdal_points: np.ndarray) -> Tuple[np.ndarray, np.ndarray, np.ndarray]:
         """
         Applies the SMRF (Simple Morphological Filter) algorithm to filter ground points in a point cloud.
-
-<<<<<<< HEAD
-        :param pdal_points: The input point cloud as a NumPy array, where each row represents a point with x, y, z coordinates.
-=======
         :param pdal_points: The input point cloud as a NumPy structured array.
->>>>>>> 6f6be813
         :type points: np.ndarray
         :return: A tuple containing three arrays: the filtered point cloud, non-ground (filtered) points indinces and ground points indices.
         :rtype: Tuple[np.ndarray, np.ndarray, np.ndarray]
@@ -454,10 +426,7 @@
         reclass = pdal.Filter.assign(value='Classification = 0') | \
                  pdal.Filter.assign(value="ReturnNumber = 1 where ReturnNumber < 1") | \
                  pdal.Filter.assign(value="NumberOfReturns = 1 where NumberOfReturns < 1")
-<<<<<<< HEAD
-=======
-
->>>>>>> 6f6be813
+
         filter_list = [reclass, smrf]
         pdal_points = SamLidar.applyFilters(self, pdal_points, filter_list)
 
@@ -473,11 +442,7 @@
         end = time.time()
 
         print(f'SMRF algorithm is completed in {end - start:.2f} seconds. The filtered non-ground cloud contains {points.shape[0]} points.\n')
-<<<<<<< HEAD
-
-=======
-        
->>>>>>> 6f6be813
+
         return points, non_ground, ground, pdal_points 
 
     def segment(self, points: np.ndarray, text_prompt: str = None, image_path: str = 'raster.tif', labels_path: str = 'labeled.tif') -> Tuple[np.ndarray, np.ndarray, np.ndarray]:
@@ -599,30 +564,19 @@
         temp = np.full(points_ordered.shape[0], 1, dtype=[('segment_id', 'i4')])
         merged = rfn.merge_arrays((points_ordered, temp), flatten=True)
         merged['segment_id'] = segment_ids
-<<<<<<< HEAD
-        
-=======
-
->>>>>>> 6f6be813
+
         groupby = pdal.Filter.groupby(dimension="segment_id", where = "segment_id != -1")
         filters = [groupby]
         
         points_grouped = SamLidar.applyFilters(self, merged, filters, multi_array=True)
-<<<<<<< HEAD
+
         
         end = time.time()
         print(f'Grouping is complete in {end - start:.2f} seconds.')  
         return points_grouped
     
     def featureFilter(self, points_grouped: np.ndarray) -> np.ndarray:
-=======
-        end = time.time()
-        print(f'Grouping is complete in {end - start:.2f} seconds.')  
-        return points_grouped
-
-
-    def featureFilter(self, points_grouped: np.ndarray) -> Tuple[np.ndarray, np.ndarray]:
->>>>>>> 6f6be813
+
         """
         Adds PDAL Dimesionality Data Types to the Segments and merges the list of arrays.
     
@@ -637,20 +591,15 @@
         bad_pts = points_grouped[0]
         points_grouped = points_grouped[1:]
         if len(points_grouped) > 1:
-<<<<<<< HEAD
+
             cov = pdal.Filter.covariancefeatures(feature_set="Dimensionality,EigenvalueSum")
-=======
-            cov = pdal.Filter.covariancefeatures(feature_set="Dimensionality")
->>>>>>> 6f6be813
+
             eigen = pdal.Filter.eigenvalues()
             filters = [cov, eigen]
             points_filtered = []
             small_pts = []
-<<<<<<< HEAD
+
             features = ['Linearity', 'Planarity', 'Scattering', 'Verticality', 'EigenvalueSum', 'Eigenvalue0', 'Eigenvalue1', 'Eigenvalue2']
-=======
-            features = ['Linearity', 'Planarity', 'Scattering', 'Verticality', 'Eigenvalue0', 'Eigenvalue1', 'Eigenvalue2']
->>>>>>> 6f6be813
 
             for array in points_grouped:
                 if len(array) >= 10:
@@ -658,21 +607,17 @@
                     for col in features:
                         filtered[col] = np.full(len(filtered), np.median(filtered[col]))
                     temp = np.full(filtered.shape[0], np.mean(filtered['NumberOfReturns']), dtype=[('meanNumReturns', '<f8')])
-<<<<<<< HEAD
+
                     temp2 = np.full(filtered.shape[0], len(array), dtype=[('numPoints', 'int32')])
                     filtered = rfn.merge_arrays((filtered, temp, temp2), flatten =True)
-=======
-                    filtered = rfn.merge_arrays((filtered, temp), flatten =True)
->>>>>>> 6f6be813
+
                     points_filtered.append(filtered)
                 else:
                     small_pts.append(array)       
             points_filtered = np.concatenate(points_filtered)
             if small_pts:
-<<<<<<< HEAD
-=======
-                #test if this works for 1 small pts segment
->>>>>>> 6f6be813
+
+
                 small_pts = np.concatenate(small_pts)
                 bad_pts = np.append(bad_pts, small_pts)
         else:
@@ -732,10 +677,7 @@
         np.put(points_filtered['Classification'], veg, 4)
         np.put(points_filtered['Classification'], build, 6)
 
-<<<<<<< HEAD
-
-=======
->>>>>>> 6f6be813
+
         writer_options = {'forward': 'all'}
         p = getattr(pdal.Writer, 'copc')(filename = f'./data/class/{location}/all-info/{name}.copc.laz', **writer_options).pipeline(points_filtered)
         p.execute()
@@ -745,11 +687,7 @@
         classified_points = np.append(points_filtered, bad_pts)
 
         return classified_points
-<<<<<<< HEAD
-    
-
-=======
->>>>>>> 6f6be813
+
 
 
     def write(self, points: np.ndarray, segment_ids: np.ndarray, non_ground: np.ndarray = None, ground: np.ndarray = None, save_path: str = 'segmented.las') -> None:
@@ -803,11 +741,9 @@
         return None
     
     
-<<<<<<< HEAD
-    def write_pdal(self, points: np.ndarray, segment_ids: np.ndarray, non_ground: Optional[np.ndarray] = None, ground: Optional[np.ndarray] = None, save_path: str = 'segmented.laz', dtypes: Optional[np.dtype] = None):
-=======
+
     def write_pdal(self, points: np.ndarray, segment_ids: np.ndarray, non_ground: Optional[np.ndarray] = None, ground: Optional[np.ndarray] = None, noise: Optional[np.ndarray] = None, save_path: str = 'segmented.laz', dtypes: Optional[np.dtype] = None):
->>>>>>> 6f6be813
+
         """
         Writes the segmented point cloud data to any pointcloud format supported by PDAL, checks if the array is structured or not, if it is not a structured array it will convert to structured array.
 
@@ -838,10 +774,7 @@
 
         print(f'Writing the segmented point cloud to {save_path}...')
         if points.dtype.names is None:
-<<<<<<< HEAD
-=======
-            #rewrite this so grouping/featurefilter can be bypassed
->>>>>>> 6f6be813
+
             indices = np.arange(len(points))
         
             if ground is not None and non_ground is not None:
@@ -852,11 +785,7 @@
                 data = points[indices]
         
             data = np.hstack((data, segment_ids.reshape(-1, 1)))
-<<<<<<< HEAD
-        
-=======
-                            
->>>>>>> 6f6be813
+
             if dtypes is None or dtypes.names is None or len(dtypes.names) == 0:
                 if data.shape[0] == 4:
                     dtypes = np.dtype([('X', np.float64), ('Y', np.float64), ('Z', np.float64), ('segment_id', np.int32)])
@@ -864,10 +793,9 @@
                     dtypes = np.dtype([('X', np.float64), ('Y', np.float64), ('Z', np.float64), ('Red', np.uint16), ('Green', np.uint16), ('Blue', np.uint16), ('segment_id', np.int32)])
                 elif data.shape[0] == 24:
                         dtypes = np.dtype([('X', np.float64), ('Y', np.float64), ('Z', np.float64), ('Red', np.uint16), ('Green', np.uint16), ('Blue', np.uint16), ('Intensity', np.uint16), ('ReturnNumber', np.uint8), ('NumberOfReturns', np.uint8), ('ScanDirectionFlag', np.uint8), ('EdgeOfFlightLine', np.uint8), ('Classification', np.uint8), ('ScanAngleRank', np.float64), ('UserData', np.uint8), ('PointSourceId', np.uint16), ('GpsTime', np.float64), ('segment_id', np.int32), ('Linearity', np.float64), ('Planarity', np.float64), ('Scattering', np.float64), ('Verticality', np.float64), ('Eigenvalue0', np.float64), ('Eigenvalue1', np.float64), ('Eigenvalue2', np.float64)])
-<<<<<<< HEAD
-=======
+
                     #('X', np.float64), ('Y', np.float64), ('Z', np.float64), ('Intensity', '<u2'), ('ReturnNumber', 'u1'), ('NumberOfReturns', 'u1'), ('ScanDirectionFlag', 'u1'), ('EdgeOfFlightLine', 'u1'), ('Classification', 'u1'), ('ScanAngleRank', '<f4'), ('UserData', 'u1'), ('PointSourceId', '<u2'), ('GpsTime', np.float64), ('Red', '<u2'), ('Green', '<u2'), ('Blue', '<u2'), ('seg_id', '<i4'), ('Linearity', np.float64), ('Planarity', np.float64), ('Scattering', np.float64), ('Verticality', np.float64), ('Eigenvalue0', np.float64), ('Eigenvalue1', np.float64), ('Eigenvalue2', np.float64)]
->>>>>>> 6f6be813
+
                 
                 else:
                     dtype_descriptions = [('X', np.float64), ('Y', np.float64), ('Z', np.float64), ('Red', np.uint16), ('Green', np.uint16), ('Blue', np.uint16)]
@@ -893,8 +821,7 @@
                     pcd = pcd.astype(dtypes, copy=True)
                     
         else:
-<<<<<<< HEAD
-=======
+
             if noise:
                 points = np.append(points, noise)
             if 'segment_id' not in points.dtype.names:
@@ -907,7 +834,7 @@
                 temp = np.full(points_ordered.shape[0], 1, dtype=[('segment_id', 'i4')])
                 points = rfn.merge_arrays((points_ordered, temp), flatten=True)
                 points['segment_id'] = segment_ids
->>>>>>> 6f6be813
+
             pcd = points 
         writer_name = "las"
         writer_options = {'extra_dims': 'all', 'compression': 'laszip'}
@@ -929,11 +856,9 @@
             writer_name = 'copc'
             writer_options = {'forward': 'all'}   
         p = getattr(pdal.Writer, writer_name)(filename=save_path, **writer_options).pipeline(pcd)
-<<<<<<< HEAD
-        p.execute()
-=======
+
         r = p.execute()
->>>>>>> 6f6be813
+
         
         end = time.time()
         print(f'Writing is completed in {end - start:.2f} seconds.\n')