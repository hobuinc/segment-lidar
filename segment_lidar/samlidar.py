# Copyright (c) 2023 - University of Liège
# Author : Anass Yarroudh (ayarroudh@uliege.be), Geomatics Unit of ULiege
# This file is distributed under the BSD-3 licence. See LICENSE file for complete text of the license.

from cProfile import label
import os
import time
<<<<<<< HEAD
=======
from typing import Dict, Optional, Set, cast
from matplotlib.pyplot import cla
from regex import F
import torch
>>>>>>> fd463e5a
from typing import Dict, Optional, Set, cast
from matplotlib.pyplot import cla
from regex import F
import torch
import numpy as np
import CSF
from numpy.lib.recfunctions import structured_to_unstructured, unstructured_to_structured
from numpy.lib.recfunctions import append_fields
from numpy.lib import recfunctions as rfn
import supervision as sv
from segment_anything import sam_model_registry, SamAutomaticMaskGenerator
from samgeo import SamGeo
from samgeo.text_sam import LangSAM
from typing import List, Tuple
import rasterio
import laspy
import pdal

# file formats supported
pdal_formats = set({".laz", ".las", ".ply", ".pcd", ".xyz", ".pts", ".txt", ".csv", ".asc", ".e57"})
npy_formats = set({".npy"})
formats = pdal_formats.copy()
formats.update(npy_formats)

# point cloud fields that needs to be casted/checked
position_fields = (
        ('X', 'Y', 'Z'), 
        ('x', 'y', 'z')
    )
position_fields_set = set(np.concatenate(position_fields).flat)
color_fields = (
    ('Red', 'Green', 'Blue'), 
    ('red', 'green', 'blue'), 
    ('red255', 'green255', 'blue255'), 
    ('r', 'g', 'b'), 
    ('R', 'G', 'B')
)
color_fields_set = set(np.concatenate(color_fields).flat)
intensity_fields = (
    ('Intensity'), ('intensity'), ('i'), ('I')
)
intensity_fields_set = set(intensity_fields)
classification_fields = (
    ('Classification'), ('classification'), ('c'), ('C')
)
classification_fields_set = set(classification_fields)


# file formats supported
pdal_formats = set({".laz", ".las", ".ply", ".pcd", ".xyz", ".pts", ".txt", ".csv", ".asc", ".e57"})
npy_formats = set({".npy"})
formats = pdal_formats.copy()
formats.update(npy_formats)

# point cloud fields that needs to be casted/checked
position_fields = (
        ('X', 'Y', 'Z'), 
        ('x', 'y', 'z')
    )
position_fields_set = set(np.concatenate(position_fields).flat)
color_fields = (
    ('Red', 'Green', 'Blue'), 
    ('red', 'green', 'blue'), 
    ('red255', 'green255', 'blue255'), 
    ('r', 'g', 'b'), 
    ('R', 'G', 'B')
)
color_fields_set = set(np.concatenate(color_fields).flat)
intensity_fields = (
    ('Intensity'), ('intensity'), ('i'), ('I')
)
intensity_fields_set = set(intensity_fields)
classification_fields = (
    ('Classification'), ('classification'), ('c'), ('C')
)
classification_fields_set = set(classification_fields)


def cloud_to_image(points: np.ndarray, minx: float, maxx: float, miny: float, maxy: float, resolution: float) -> np.ndarray:
    """
    Converts a point cloud to an image.

    :param points: An array of points in the cloud, where each row represents a point.
                   The array shape can be (N, 3) or (N, 6).
                   If the shape is (N, 3), each point is assumed to have white color (255, 255, 255).
                   If the shape is (N, 6), the last three columns represent the RGB color values for each point.
    :type points: ndarray
    :param minx: The minimum x-coordinate value of the cloud bounding box.
    :type minx: float
    :param maxx: The maximum x-coordinate value of the cloud bounding box.
    :type maxx: float
    :param miny: The minimum y-coordinate value of the cloud bounding box.
    :type miny: float
    :param maxy: The maximum y-coordinate value of the cloud bounding box.
    :type maxy: float
    :param resolution: The resolution of the image in units per pixel.
    :type resolution: float
    :return: An image array representing the point cloud, where each pixel contains the RGB color values
             of the corresponding point in the cloud.
    :rtype: ndarray
    :raises ValueError: If the shape of the points array is not valid or if any parameter is invalid.
    """
    if points.shape[1] == 3:
        colors = np.array([255, 255, 255])
    else:
        colors = points[:, -3:]

    x = (points[:, 0] - minx) / resolution
    y = (maxy - points[:, 1]) / resolution
    pixel_x = np.floor(x).astype(int)
    pixel_y = np.floor(y).astype(int)

    width = int((maxx - minx) / resolution) + 1
    height = int((maxy - miny) / resolution) + 1

    image = np.zeros((height, width, 3), dtype=np.uint8)
    image[pixel_y, pixel_x] = colors

    return image


def image_to_cloud(points: np.ndarray, minx: float, maxy: float, image: np.ndarray, resolution: float) -> List[int]:
    """
    Converts an image to a point cloud with segment IDs.

    :param points: An array of points representing the cloud, where each row represents a point.
                   The array shape is (N, 3) where each point contains x, y, and z coordinates.
    :param minx: The minimum x-coordinate value of the cloud bounding box.
    :param maxy: The maximum y-coordinate value of the cloud bounding box.
    :param image: The image array representing the input image.
    :param resolution: The resolution of the image in units per pixel.
    :return: A list of segment IDs for each point in the cloud. The segment ID represents the color segment
             in the input image that the corresponding point belongs to.
    :rtype: List[int]
    """
    segment_ids = []
    unique_values = {}
    image = np.asarray(image)

    # Calculate pixel coordinates for all points
    x = (points[:, 0] - minx) / resolution
    y = (maxy - points[:, 1]) / resolution
    pixel_x = np.floor(x).astype(int)
    pixel_y = np.floor(y).astype(int)

    # Mask points outside image bounds
    out_of_bounds = (pixel_x < 0) | (pixel_x >= image.shape[1]) | (pixel_y < 0) | (pixel_y >= image.shape[0])
    segment_ids.extend([-1] * np.sum(out_of_bounds))

    # Extract RGB values for valid points
    valid_points = ~out_of_bounds
    rgb = image[pixel_y[valid_points], pixel_x[valid_points]]

    # Map RGB values to unique segment IDs
    for rgb_val in rgb:
        if rgb_val not in unique_values:
            unique_values[rgb_val] = len(unique_values)

        segment_ids.append(unique_values[rgb_val])

    return segment_ids


class mask:
    def __init__(self, crop_n_layers: int = 1, crop_n_points_downscale_factor: int = 1, min_mask_region_area: int = 200, points_per_side: int = 5, pred_iou_thresh: float = 0.90, stability_score_thresh: float = 0.92):
        """
        Initializes an instance of the mask class.

        :param crop_n_layers: The number of layers to crop from the top of the image, defaults to 1.
        :type crop_n_layers: int
        :param crop_n_points_downscale_factor: The downscale factor for the number of points in the cropped image, defaults to 1.
        :type crop_n_points_downscale_factor: int
        :param min_mask_region_area: The minimum area of a mask region, defaults to 1000.
        :type min_mask_region_area: int
        :param points_per_side: The number of points per side of the mask region, defaults to 32.
        :type points_per_side: int
        :param pred_iou_thresh: The IoU threshold for the predicted mask region, defaults to 0.90.
        :type pred_iou_thresh: float
        :param stability_score_thresh: The stability score threshold for the predicted mask region, defaults to 0.92.
        :type stability_score_thresh: float
        """
        self.crop_n_layers = crop_n_layers
        self.crop_n_points_downscale_factor = crop_n_points_downscale_factor
        self.min_mask_region_area = min_mask_region_area
        self.points_per_side = points_per_side
        self.pred_iou_thresh = pred_iou_thresh
        self.stability_score_thresh = stability_score_thresh


class SamLidar:
    def __init__(self, ckpt_path: str, algorithm: str = 'segment-geospatial', model_type: str = 'vit_h', resolution: float = 0.25, device: str = 'cuda:0', sam_kwargs: bool = False) -> None:
        """
        Initializes an instance of the SamLidar class.

        :param algorithm: The algorithm to use, defaults to 'segment-geospatial'.
        :type algorithm: str
        :param model_type: The type of the model, defaults to 'vit_h'.
        :type model_type: str
        :param ckpt_path: The path to the model checkpoint.
        :type ckpt_path: str
        :param resolution: The resolution value, defaults to 0.25.
        :type resolution: float
        :param device: The device to use, defaults to 'cuda:0'.
        :type device: str
        :param sam_kwargs: Whether to use the SAM kwargs when using 'segment-geospatial' as algorithm, defaults to False.
        :type sam_kwargs: bool
        """
        self.algorithm = algorithm
        self.model_type = model_type
        self.ckpt_path = ckpt_path
        self.resolution = resolution
        self.device = torch.device('cuda:0') if device == 'cuda:0' and torch.cuda.is_available() else torch.device('cpu')
        self.mask = mask()

        if sam_kwargs or algorithm == 'segment-anything':
            self.mask_generator = SamAutomaticMaskGenerator(
                model=sam_model_registry[model_type](checkpoint=ckpt_path).to(device=self.device),
                crop_n_layers=self.mask.crop_n_layers,
                crop_n_points_downscale_factor=self.mask.crop_n_points_downscale_factor,
                min_mask_region_area=self.mask.min_mask_region_area,
                points_per_side=self.mask.points_per_side,
                pred_iou_thresh=self.mask.pred_iou_thresh,
                stability_score_thresh=self.mask.stability_score_thresh
            )

        if sam_kwargs:
            self.sam_kwargs = {
                'crop_n_layers': self.mask.crop_n_layers,
                'crop_n_points_downscale_factor': self.mask.crop_n_points_downscale_factor,
                'min_mask_region_area': self.mask.min_mask_region_area,
                'points_per_side': self.mask.points_per_side,
                'pred_iou_thresh': self.mask.pred_iou_thresh,
                'stability_score_thresh': self.mask.stability_score_thresh
            }
        else:
            self.sam_kwargs = None

        self.sam_geo = SamGeo(
            model_type=self.model_type,
            checkpoint=self.ckpt_path,
            device=self.device,
            sam_kwargs=self.sam_kwargs
        )

        os.environ['KMP_DUPLICATE_LIB_OK'] = 'True'



    def read(self, path: str, classification: Optional[int or list[int] or Tuple[int, ...]] = None) -> Tuple[np.dtype, np.ndarray, np.ndarray]:
        """
        Reads a point cloud from a file and returns it as a NumPy array.

        :param path: The path to the input file.
        :type path: str
        :param classification: The optional classification value to filter the point cloud, defaults to None.
        :type classification: int, optional
        :return: The point cloud as a NumPy array.
        :rtype: np.ndarray
        :raises ValueError: If the input file format is not supported.
        """
        
        start = time.time()
        extension = os.path.splitext(path)[1]
        
        if extension not in formats:
            try:
                raise ValueError(f'The input file format {extension} is not supported.\nThe file format should be one of {formats}.')
            except ValueError as error:
                message = str(error)
                lines = message.split('\n')
                print(lines[-2])
                print(lines[-1])
                exit()

        print(f'Reading {path}...')

        pcd: np.ndarray
        fields: Tuple[str,...] = ()
        fields_set: Set[str] = set()
        
        if extension in npy_formats:
            pcd = np.load(path)
        else:
            pipeline = pdal.Pipeline(f"[\"{path}\"]")
            count = pipeline.execute()
            pcd = pipeline.arrays[0]
        
        dtypes = pcd.dtype
<<<<<<< HEAD
        
=======
        breakpoint()
>>>>>>> fd463e5a
        fields = tuple(dtypes.names)
        fields_set = set(fields)
        has_position = any(set(c).issubset(fields_set) for c in position_fields)
        has_color = any(set(c).issubset(fields_set) for c in color_fields)
        has_intensity = any(set(c).issubset(fields_set) for c in intensity_fields)
        has_classification = any(set(c).issubset(fields_set) for c in classification_fields)
        
        if not has_position:
            raise ValueError(f'The input file does not contain position values.')
        if not has_classification and classification is not None:
            raise ValueError(f'The input file does not contain classification values.')
        else:
            for label in fields:
                if classification is not None and label in classification_fields_set:
                    for c in cast(tuple[int], classification):
                        pcd = pcd[pcd[label] == c]
        if isinstance(classification, int):
            classification = (classification,)
        elif isinstance(classification, list):
            classification = tuple(classification)

        dtypes_casted = np.dtype([(label, np.float64) if label in position_fields_set or label in color_fields_set or label in intensity_fields_set else (label, dtypes[label]) for label in fields])
        pcd_casted = pcd.astype(dtypes_casted, copy=True)
        
        for label in fields:
            if label in color_fields_set or label in intensity_fields_set:
                if dtypes[label] == np.uint8:
                    pcd_casted[label] /= 255.0
                elif dtypes[label] == np.uint16:
                    pcd_casted[label] /= 65535.0
       
        end = time.time()
        print(f'File reading is completed in {end - start:.2f} seconds. The point cloud contains {pcd_casted.shape[0]} points.\n')
<<<<<<< HEAD
        
        return (pcd_casted)
=======
        breakpoint()
        return (pcd_casted.dtype, structured_to_unstructured(pcd_casted), pcd_casted)
>>>>>>> fd463e5a
  
    def applyFilters(self, pdal_points: np.ndarray, filters=[], multi_array=False) -> np.ndarray:
        """
        Gives ability to apply PDAL Filters before segmentation such as denoising.

<<<<<<< HEAD
        :param pdal_points: The input point cloud as a structured array.
=======
        :param pdal_points: The input point cloud as a NumPy array, where each row represents a point with x, y, z coordinates.
>>>>>>> fd463e5a
        :type pdal_points: np.ndarray
        :param filters: Array of the PDAL filters defined to be applied.
        :type filters: array
        :return: The input point cloud as a NumPy array after filters were applied.
        :rtype: np.ndarray
        """
        pipeline = pdal.Pipeline(arrays=[pdal_points])
        for f in filters:
            pipeline = pipeline | f

        count = pipeline.execute()
        if multi_array==False:
            if len(pipeline.arrays) > 1:
                raise Exception("the array count was not 1!")
            pdal_points = pipeline.arrays[0]
        else:
            pdal_points = pipeline.arrays
        return pdal_points
    
    def noiseFilter(self, pdal_points: np.ndarray) -> Tuple[np.ndarray, np.ndarray]:
        """
        Filters out noise points with PDAL filters.
    
        :param pdal_points: The input point cloud as a NumPy structured array.
        :type pdal_points: np.ndarray
        :return: A tuple containing a NumPy array with noise points removed, and a 
        NumPy array with only noise points.
        :rtype: Tuple[np.ndarray, np.ndarray]
        """
        start = time.time()
        print(f'Applying PDAL noise filter ...')
        outlier = pdal.Filter.outlier(method="radius", radius="1.0", min_k="4")
        filtered = SamLidar.applyFilters(self, pdal_points, [outlier])
        noise = np.where(filtered['Classification']==7) or np.where(filtered(['Classification'] > 20))
        noise_pts = pdal_points[noise]
        pdal_points = np.delete(filtered, noise)
        end = time.time()
        print(f'Noise filtering is completed in {end - start:.2f} seconds. The filtered cloud contains {pdal_points.shape[0]} points.\n')
        return pdal_points, noise_pts

         
    def csf(self, points: np.ndarray, class_threshold: float = 0.5, cloth_resolution: float = 0.2, iterations: int = 500, slope_smooth: bool = False) -> Tuple[np.ndarray, np.ndarray, np.ndarray]:
        """
        Applies the CSF (Cloth Simulation Filter) algorithm to filter ground points in a point cloud.

        :param points: The input point cloud as a NumPy array, where each row represents a point with x, y, z coordinates.
        :type points: np.ndarray
        :param class_threshold: The threshold value for classifying points as ground/non-ground, defaults to 0.5.
        :type class_threshold: float, optional
        :param cloth_resolution: The resolution value for cloth simulation, defaults to 0.2.
        :type cloth_resolution: float, optional
        :param iterations: The number of iterations for the CSF algorithm, defaults to 500.
        :type iterations: int, optional
        :param slope_smooth: A boolean indicating whether to enable slope smoothing, defaults to False.
        :type slope_smooth: bool, optional
        :return: A tuple containing three arrays: the filtered point cloud, non-ground (filtered) points indinces and ground points indices.
        :rtype: Tuple[np.ndarray, np.ndarray, np.ndarray]
        """
        start = time.time()
        print(f'Applying CSF algorithm...')
        csf = CSF.CSF()
        csf.params.bSloopSmooth = slope_smooth
        csf.params.cloth_resolution = cloth_resolution
        csf.params.interations = iterations
        csf.params.class_threshold = class_threshold
        csf.setPointCloud(points[:, :3])
        ground = CSF.VecInt()
        non_ground = CSF.VecInt()
        csf.do_filtering(ground, non_ground)
        print(points)
        non_ground = np.asarray(non_ground)
        ground = np.asarray(ground)
        print("ground:",ground)
        np.info(ground)
        print("non ground:",non_ground)
        np.info(non_ground)
        

<<<<<<< HEAD
        points = points[non_ground, :]
        os.remove('cloth_nodes.txt')

=======
        return pdal_points
    
    def csf(self, points: np.ndarray, class_threshold: float = 0.5, cloth_resolution: float = 0.2, iterations: int = 500, slope_smooth: bool = False) -> Tuple[np.ndarray, np.ndarray, np.ndarray]:
        """
        Applies the CSF (Cloth Simulation Filter) algorithm to filter ground points in a point cloud.

        :param points: The input point cloud as a NumPy array, where each row represents a point with x, y, z coordinates.
        :type points: np.ndarray
        :param class_threshold: The threshold value for classifying points as ground/non-ground, defaults to 0.5.
        :type class_threshold: float, optional
        :param cloth_resolution: The resolution value for cloth simulation, defaults to 0.2.
        :type cloth_resolution: float, optional
        :param iterations: The number of iterations for the CSF algorithm, defaults to 500.
        :type iterations: int, optional
        :param slope_smooth: A boolean indicating whether to enable slope smoothing, defaults to False.
        :type slope_smooth: bool, optional
        :return: A tuple containing three arrays: the filtered point cloud, non-ground (filtered) points indinces and ground points indices.
        :rtype: Tuple[np.ndarray, np.ndarray, np.ndarray]
        """
        start = time.time()
        print(f'Applying CSF algorithm...')
        csf = CSF.CSF()
        csf.params.bSloopSmooth = slope_smooth
        csf.params.cloth_resolution = cloth_resolution
        csf.params.interations = iterations
        csf.params.class_threshold = class_threshold
        csf.setPointCloud(points[:, :3])
        ground = CSF.VecInt()
        non_ground = CSF.VecInt()
        csf.do_filtering(ground, non_ground)
        print(points)
        non_ground = np.asarray(non_ground)
        ground = np.asarray(ground)
        print("ground:",ground)
        np.info(ground)
        print("non ground:",non_ground)
        np.info(non_ground)
        breakpoint()

        points = points[non_ground, :]
        os.remove('cloth_nodes.txt')

>>>>>>> fd463e5a
        end = time.time()
        print(f'CSF algorithm is completed in {end - start:.2f} seconds. The filtered non-ground cloud contains {points.shape[0]} points.\n')

        return points, np.asarray(non_ground), np.asarray(ground)
    
   
    def smrf(self, pdal_points: np.ndarray) -> Tuple[np.ndarray, np.ndarray, np.ndarray]:
        """
        Applies the SMRF (Simple Morphological Filter) algorithm to filter ground points in a point cloud.

<<<<<<< HEAD
        :param pdal_points: The input point cloud as a NumPy structured array.
=======
        :param pdal_points: The input point cloud as a NumPy array, where each row represents a point with x, y, z coordinates.
>>>>>>> fd463e5a
        :type points: np.ndarray
        :return: A tuple containing three arrays: the filtered point cloud, non-ground (filtered) points indinces and ground points indices.
        :rtype: Tuple[np.ndarray, np.ndarray, np.ndarray]
        """
        start = time.time()
        print(f'Applying SMRF algorithm...')
        smrf = pdal.Filter.smrf()
        reclass = pdal.Filter.assign(value='Classification = 0') | \
                 pdal.Filter.assign(value="ReturnNumber = 1 where ReturnNumber < 1") | \
                 pdal.Filter.assign(value="NumberOfReturns = 1 where NumberOfReturns < 1")

        filter_list = [reclass, smrf]
        pdal_points = SamLidar.applyFilters(self, pdal_points, filter_list)
        ground = np.where(pdal_points["Classification"]==2)
        non_ground = np.where(pdal_points["Classification"]!=2)
        x = pdal_points["X"]
        y = pdal_points["Y"]
        z = pdal_points["Z"]
        points = np.vstack((x, y, z)).T
        points = np.delete(points, ground, 0)
        ground = np.ravel(ground)
        non_ground = np.ravel(non_ground)
        end = time.time()
        print(f'SMRF algorithm is completed in {end - start:.2f} seconds. The filtered non-ground cloud contains {points.shape[0]} points.\n')
<<<<<<< HEAD
        
=======
>>>>>>> fd463e5a
        return points, non_ground, ground, pdal_points 

    def segment(self, points: np.ndarray, text_prompt: str = None, image_path: str = 'raster.tif', labels_path: str = 'labeled.tif') -> Tuple[np.ndarray, np.ndarray, np.ndarray]:
        """
        Segments a point cloud based on the provided parameters and returns the segment IDs, original image, and segmented image.

        :param points: The point cloud data as a xyz NumPy array.
        :type points: np.ndarray
        :param text_prompt: Optional text prompt for segment generation, defaults to None.
        :type text_prompt: str
        :param image_path: Path to the input raster image, defaults to 'raster.tif'.
        :type image_path: str
        :param labels_path: Path to save the labeled output image, defaults to 'labeled.tif'.
        :type labels_path: str
        :return: A tuple containing the segment IDs, segmented image, and RGB image.
        :rtype: Tuple[np.ndarray, np.ndarray, np.ndarray]
        """
        start = time.time()
        print(f'Segmenting the point cloud...')
        minx = np.min(points[:, 0])
        maxx = np.max(points[:, 0])
        miny = np.min(points[:, 1])
        maxy = np.max(points[:, 1])

        print(f'- Generating raster image...')
        image = cloud_to_image(points, minx, maxx, miny, maxy, self.resolution)
        image = np.asarray(image).astype(np.uint8)

        print(f'- Saving raster image...')
        with rasterio.open(
            image_path,
            'w',
            driver='GTiff',
            width=image.shape[1],
            height=image.shape[0],
            count=3,
            dtype=image.dtype
        ) as dst:
            for i in range(3):
                dst.write(image[:, :, i], i + 1)

        with rasterio.open(image_path, 'r') as src:
            image_rgb = src.read()

        print(f'- Applying {self.algorithm} to raster image...')
        if self.algorithm == 'segment-anything':
            sam = sam_model_registry[self.model_type](checkpoint=self.ckpt_path)
            sam.to(self.device)

            image_rgb = image_rgb.transpose(1, 2, 0)
            result = self.mask_generator.generate(image_rgb)
            mask_annotator = sv.MaskAnnotator()
            detections = sv.Detections.from_sam(result)
            num_masks, height, width = detections.mask.shape
            segmented_image = np.zeros((height, width), dtype=np.uint8)
            for i in range(num_masks):
                mask = detections.mask[i]
                segmented_image[mask] = i

            print(f'- Saving segmented image...')
            with rasterio.open(
                labels_path,
                'w',
                driver='GTiff',
                width=segmented_image.shape[1],
                height=segmented_image.shape[0],
                count=1,
                dtype=segmented_image.dtype
            ) as dst:
                dst.write(segmented_image, 1)


        elif self.algorithm == 'segment-geospatial':
            if text_prompt is not None:
                print(f'- Generating labels using text prompt...')
                sam = LangSAM()
                sam.predict(image=image_path, text_prompt=text_prompt, box_threshold=0.24, text_threshold=0.3, output=labels_path)
                print(f'- Saving segmented image...')
            else:
                sam = self.sam_geo
                sam.generate(source=image_path, output=labels_path, erosion_kernel=(3, 3), foreground=True, unique=True)
                print(f'- Saving segmented image...')

        with rasterio.open(labels_path, 'r') as src:
            segmented_image = src.read()
            segmented_image = np.squeeze(segmented_image)

        print(f'- Generating segment IDs...')
        segment_ids = image_to_cloud(points, minx, maxy, segmented_image, self.resolution)
        end = time.time()

        print(f'Segmentation is completed in {end - start:.2f} seconds. Number of instances: {np.max(segmented_image)}\n')
        return segment_ids, segmented_image, image_rgb
    
    def grouping(self, pdal_points: np.ndarray, segment_ids: np.ndarray, ground, non_ground) -> np.ndarray:
        """
<<<<<<< HEAD
        Creates a list of arrays with the segments grouped by their segment_id
    
        :param pdal_points: The point cloud data as a structured NumPy array.
        :type pdal_points: np.ndarray
        :param segment_ids: NumPy array of the segments.
        :type segment_ids: np.ndarray
        :param ground: array with the indices of all ground points
        :type ground: array
        :param non_ground: array with the indices of all non-ground points
=======
        Creates an array with the segments grouped by their segment_id
    
        :param pdal_points: The point cloud data as a NumPy array.
        :type pdal_points: np.ndarray
        :param segment_ids: NumPy array of the segments.
        :type segment_ids: np.ndarray
        :param ground: array that has all the ground points
        :type ground: array
        :param non_ground: array that has all the nonground points
>>>>>>> fd463e5a
        :type non_ground: array
        :return: Numpy array that has points grouped by their segment_id.
        :rtype: np.ndarray 
        """
<<<<<<< HEAD
        start = time.time()
        print('Grouping points by segment ID...')
=======
>>>>>>> fd463e5a
        if ground is not None:
            segment_ids = np.append(segment_ids, np.full(len(ground), -1))
            indices = np.append(non_ground, ground)
        else:
            indices = non_ground
        points_ordered = np.take(pdal_points, indices)
<<<<<<< HEAD

        temp = np.full(points_ordered.shape[0], 1, dtype=[('segment_id', 'i4')])
        merged = rfn.merge_arrays((points_ordered, temp), flatten=True)
        merged['segment_id'] = segment_ids

        groupby = pdal.Filter.groupby(dimension="segment_id", where = "segment_id != -1")
        filters = [groupby]
        
        points_grouped = SamLidar.applyFilters(self, merged, filters, multi_array=True)
        end = time.time()
        print(f'Grouping is complete in {end - start:.2f} seconds.')  
        return points_grouped


    def featureFilter(self, points_grouped: np.ndarray) -> Tuple[np.ndarray, np.ndarray]:
        """
        Adds PDAL Dimesionality Data Types to the Segments and merges the list of arrays.
    
        :param points_grouped: The input point cloud data as an array of multiple structured NumPy arrays.
        :type points: np.ndarray
        :return: A tuple containing a NumPy array with average PDAL Dimesionality Data Types of each segment,
        and a NumPy array containing ground, non-segmented points, and small segments.
        :rtype: Tuple[np.ndarray, np.ndarray]
        """
        start = time.time()
        print("Applying PDAL 'covariancefeatures' and 'eigenvalue' filters based on segment ID")
        bad_pts = points_grouped[0]
        points_grouped = points_grouped[1:]
        if len(points_grouped) > 1:
            cov = pdal.Filter.covariancefeatures(feature_set="Dimensionality")
            eigen = pdal.Filter.eigenvalues()
            filters = [cov, eigen]
            points_filtered = []
            small_pts = []
            features = ['Linearity', 'Planarity', 'Scattering', 'Verticality', 'Eigenvalue0', 'Eigenvalue1', 'Eigenvalue2']

            for array in points_grouped:
                if len(array) >= 10:
                    filtered = SamLidar.applyFilters(self, array, filters)
                    for col in features:
                        filtered[col] = np.full(len(filtered), np.median(filtered[col]))
                    temp = np.full(filtered.shape[0], np.mean(filtered['NumberOfReturns']), dtype=[('meanNumReturns', '<f8')])
                    filtered = rfn.merge_arrays((filtered, temp), flatten =True)
                    points_filtered.append(filtered)
                else:
                    small_pts.append(array)       
            points_filtered = np.concatenate(points_filtered)
            if small_pts:
                #test if this works for 1 small pts segment
                small_pts = np.concatenate(small_pts)
                bad_pts = np.append(bad_pts, small_pts)
=======
        temp = np.full(points_ordered.shape[0], 1, dtype=[('segment_id', 'i4')])
        merged = rfn.merge_arrays((points_ordered, temp), flatten=True)
        
        merged['segment_id'] = segment_ids
        
        groupby = pdal.Filter.groupby(dimension="segment_id")
        filters = [groupby]
        
        points_grouped = SamLidar.applyFilters(self, merged, filters, multi_array=True)
      
        return points_grouped
    
    def featureFilter(self, points_grouped: np.ndarray, file) -> np.ndarray:
        """
        Adds PDAL Dimesionality Data Types to the Segments.
    
        :param points: The input point cloud data as a NumPy array, where each row represents a point with x, y, z coordinates.
        :type points: np.ndarray
        :param file: The name of the orginal input file minus extension.
        :type file: string
        :return: NumPy that has PDAL Dimesionality Data Types defined with each one being the average of its segment.
        :rtype: np.ndarray 
        """
        cov = pdal.Filter.covariancefeatures(feature_set="Dimensionality")
        eigen = pdal.Filter.eigenvalues()
        filters = [cov, eigen]
        num =0
        points_filtered = []
        features = ['Linearity', 'Planarity', 'Scattering', 'Verticality', 'Eigenvalue0', 'Eigenvalue1', 'Eigenvalue2']
        for array in points_grouped:
            if len(array) >= 10 and np.mean(array['Classification']) != 2:
                filtered = SamLidar.applyFilters(self, array, filters)
                for col in features:
                    filtered[col] = np.full(len(filtered), np.median(filtered[col]))
                temp = np.full(filtered.shape[0], np.mean(filtered['NumberOfReturns']), dtype=[('meanNumReturns', '<f8')])
                filtered = rfn.merge_arrays((filtered, temp), flatten =True)
                points_filtered.append(filtered)
                num+=1
            else:
                for col in features:
                    a = np.full(array.shape[0], 0, dtype=[(col,'<f8')])
                    array = rfn.merge_arrays((array, a), flatten=True)
                temp = np.full(array.shape[0], np.mean(array['NumberOfReturns']), dtype=[('meanNumReturns', '<f8')])
                array = rfn.merge_arrays((array, temp), flatten =True)
                points_filtered.append(array)
                print("test")
        points_filtered = np.concatenate(points_filtered)
        array_pipeline = pdal.Pipeline(None, [points_filtered])
        writer = pdal.Writer.copc(filename=f"tests/12345_{file}.copc.laz")
        p = array_pipeline | writer
        p.execute()
        return points_filtered

    def classify(self, points_filtered, file):
        """
        Classifies the Point Cloud Data using the Dimesionality Data Types.

        :param points_filtered: The input point cloud data as a NumPy array after getting Dimensionality Data Types.
        :type points_filtered: np.ndarray
        :param file: Name of input file without extension
        :type file: string
        :return: points_filtered
        :rtype: np.ndarray
        """ 
        if np.ptp(points_filtered['NumberOfReturns']) == 0:
            veg = np.where(points_filtered['Scattering']>0.35 and points_filtered['Classification'] !=2)
>>>>>>> fd463e5a
        else:
            points_filtered = None
            print("No segments to be filtered")
        end = time.time()
        print(f'Filtering is complete in {end - start:.2f} seconds.')  
        return points_filtered, bad_pts

    def classify(self, points_filtered, bad_pts, name, location):
        """
        Classifies the Point Cloud Data using the Dimesionality Data Types.

        :param points_filtered: The input point cloud data as a NumPy array after getting Dimensionality Data Types.
        :type points_filtered: np.ndarray
        :param file: Name of input file without extension
        :type file: string
        :return: points_filtered
        :rtype: np.ndarray
        """ 

         #obtain one of each segment ID for percentile info 
        uniq_id, indicies = np.unique(points_filtered[:]['segment_id'], return_index = True)
        uniq_id = points_filtered[indicies]
        uniq_groundless = np.delete(arr = uniq_id, axis=0, obj = (np.where(uniq_id['Classification'] == 2))) 

        max_scatter = uniq_groundless['Scattering'].max()
        max_planar = uniq_groundless['Planarity'].max()
        max_mean_ret = uniq_groundless['meanNumReturns'].max() 
        max_linearity = uniq_groundless['Linearity'].max()
        points_filtered['Scattering'] = points_filtered['Scattering']/ max_scatter
        points_filtered['Planarity'] = points_filtered['Planarity']/ max_planar
        points_filtered['meanNumReturns'] = points_filtered['meanNumReturns']/ max_mean_ret
        points_filtered['Linearity'] = points_filtered['Linearity']/ max_linearity

        # #obtain percentiles 
        scatter_perc = np.percentile(a = uniq_groundless['Scattering'], q = np.arange(10, 100, 10)) 
        planar_perc = np.percentile(a = uniq_groundless['Planarity'], q = np.arange(10, 100, 10)) 
        mean_ret_perc = np.percentile(a = uniq_groundless['meanNumReturns'], q = np.arange(10, 100, 10)) 
        linearity_perc = np.percentile(a = uniq_groundless['Linearity'], q = np.arange(10, 100, 10)) 

        #Save percentile outputs
        np.savetxt(f'./data/class/{location}/scattering/{name}-scatter.txt', scatter_perc)
        np.savetxt(f'./data/class/{location}/planarity/{name}-planarity.txt', planar_perc)
        np.savetxt(f'./data/class/{location}/meanRet/{name}-meanRet.txt', mean_ret_perc)
        np.savetxt(f'./data/class/{location}/linearity/{name}-linearity.txt', linearity_perc)

        veg = np.where(points_filtered['Scattering'] >= .5) and np.where(points_filtered['Classification'] != 2)
        build = np.where(points_filtered['Classification'] != 2) and np.where(points_filtered['Planarity'] > .5) and np.where(points_filtered['Scattering'] < .5)


        classes = [veg, build]
        for obj in classes:
            obj = np.array(obj)
            obj = np.ravel(obj)

        np.put(points_filtered['Classification'], veg, 4)
        np.put(points_filtered['Classification'], build, 6)

        writer_options = {'forward': 'all'}
        p = getattr(pdal.Writer, 'copc')(filename = f'./data/class/{location}/all-info/{name}.copc.laz', **writer_options).pipeline(points_filtered)
        p.execute()

        base_fields = list(bad_pts.dtype.names)
        points_filtered = points_filtered[base_fields]
        classified_points = np.append(points_filtered, bad_pts)

        return classified_points


    def write(self, points: np.ndarray, segment_ids: np.ndarray, non_ground: np.ndarray = None, ground: np.ndarray = None, save_path: str = 'segmented.las') -> None:
        """
        Writes the segmented point cloud data to a LAS/LAZ file.

        :param points: The input point cloud data as a NumPy array, where each row represents a point with x, y, z coordinates.
        :type points: np.ndarray
        :param segment_ids: The segment IDs corresponding to each point in the point cloud.
        :type segment_ids: np.ndarray
        :param non_ground: Optional array of indices for non-ground points in the original point cloud (default: None).
        :type non_ground: np.ndarray, optional
        :param ground: Optional array of indices for ground points in the original point cloud (default: None).
        :type ground: np.ndarray, optional
        :param save_path: The path to save the segmented LAS/LAZ file (default: 'segmented.las').
        :type save_path: str, optional
        :return: None
        """
        start = time.time()
        extension = os.path.splitext(save_path)[1]
        try:
            if extension not in ['.laz', '.las']:
                raise ValueError(f'The input file format {extension} is not supported.\nThe file format should be [.las/.laz].')
        except ValueError as error:
            message = str(error)
            lines = message.split('\n')
            print(lines[-2])
            print(lines[-1])
            exit()

        print(f'Writing the segmented point cloud to {save_path}...')

        header = laspy.LasHeader(point_format=3, version="1.3")
        lidar = laspy.LasData(header=header)

        if ground is not None:
            indices = np.append(non_ground, ground)
            lidar.xyz = points[indices]
            segment_ids = np.append(segment_ids, np.full(len(ground), -1))
            lidar.add_extra_dim(laspy.ExtraBytesParams(name="segment_id", type=np.int32))
            lidar.segment_id = segment_ids
        else:
            lidar.xyz = points
            lidar.add_extra_dim(laspy.ExtraBytesParams(name="segment_id", type=np.int32))
            lidar.segment_id = segment_ids

        lidar.write(save_path) 

        end = time.time()
        print(f'Writing is completed in {end - start:.2f} seconds.\n')
        return None
    
    
<<<<<<< HEAD
    def write_pdal(self, points: np.ndarray, segment_ids: np.ndarray, non_ground: Optional[np.ndarray] = None, ground: Optional[np.ndarray] = None, noise: Optional[np.ndarray] = None, save_path: str = 'segmented.laz', dtypes: Optional[np.dtype] = None):
        """
        Writes the segmented point cloud data to any pointcloud format supported by PDAL, checks if the array is structured or not, if it is not a structured array it will convert to structured array.

        :param points: The input point cloud data as a NumPy array whether structured or not.
=======
    def write_pdal(self, points: np.ndarray, points_filtered: np.ndarray, segment_ids: np.ndarray, non_ground: Optional[np.ndarray] = None, ground: Optional[np.ndarray] = None, save_path: str = 'segmented.laz', dtypes: Optional[np.dtype] = None):
        """
        Writes the segmented point cloud data to any pointcloud format supported by PDAL.

        :param points: The input point cloud data as a NumPy array, where each row represents a point with x, y, z coordinates.
>>>>>>> fd463e5a
        :type points: np.ndarray
        :param segment_ids: The segment IDs corresponding to each point in the point cloud.
        :type segment_ids: np.ndarray
        :param non_ground: Optional array of indices for non-ground points in the original point cloud (default: None).
        :type non_ground: np.ndarray, optional
        :param ground: Optional array of indices for ground points in the original point cloud (default: None).
        :type ground: np.ndarray, optional
        :param save_path: The path to save the segmented LAS/LAZ file (default: 'segmented.laz').
        :type save_path: str, optional
        :return: None
        """
        start = time.time()
        
<<<<<<< HEAD
        extension = os.path.splitext(save_path)[1]
        try:
            if extension not in formats:
               raise ValueError(f'The input file format {extension} is not supported.\nThe file format should be [.las/.laz].')
=======
        if points_filtered != None:
            points = points_filtered

        extension = os.path.splitext(save_path)[1]
        try:
            if extension not in formats:
                raise ValueError(f'The input file format {extension} is not supported.\nThe file format should be [.las/.laz].')
>>>>>>> fd463e5a
        except ValueError as error:
            message = str(error)
            lines = message.split('\n')
            print(lines[-2])
            print(lines[-1])
            exit()

        print(f'Writing the segmented point cloud to {save_path}...')
<<<<<<< HEAD
        if points.dtype.names is None:
            #rewrite this so grouping/featurefilter can be bypassed
            indices = np.arange(len(points))
        
            if ground is not None and non_ground is not None:
                indices = np.concatenate((non_ground, ground))
                data = points[indices]
                segment_ids = np.append(segment_ids, np.full(len(ground), -1))
            else:
                data = points[indices]
        
            data = np.hstack((data, segment_ids.reshape(-1, 1)))
                            
            if dtypes is None or dtypes.names is None or len(dtypes.names) == 0:
                if data.shape[0] == 4:
                    dtypes = np.dtype([('X', np.float64), ('Y', np.float64), ('Z', np.float64), ('segment_id', np.int32)])
                elif data.shape[0] == 7:
                    dtypes = np.dtype([('X', np.float64), ('Y', np.float64), ('Z', np.float64), ('Red', np.uint16), ('Green', np.uint16), ('Blue', np.uint16), ('segment_id', np.int32)])
                elif data.shape[0] == 24:
                        dtypes = np.dtype([('X', np.float64), ('Y', np.float64), ('Z', np.float64), ('Red', np.uint16), ('Green', np.uint16), ('Blue', np.uint16), ('Intensity', np.uint16), ('ReturnNumber', np.uint8), ('NumberOfReturns', np.uint8), ('ScanDirectionFlag', np.uint8), ('EdgeOfFlightLine', np.uint8), ('Classification', np.uint8), ('ScanAngleRank', np.float64), ('UserData', np.uint8), ('PointSourceId', np.uint16), ('GpsTime', np.float64), ('segment_id', np.int32), ('Linearity', np.float64), ('Planarity', np.float64), ('Scattering', np.float64), ('Verticality', np.float64), ('Eigenvalue0', np.float64), ('Eigenvalue1', np.float64), ('Eigenvalue2', np.float64)])
                    #('X', np.float64), ('Y', np.float64), ('Z', np.float64), ('Intensity', '<u2'), ('ReturnNumber', 'u1'), ('NumberOfReturns', 'u1'), ('ScanDirectionFlag', 'u1'), ('EdgeOfFlightLine', 'u1'), ('Classification', 'u1'), ('ScanAngleRank', '<f4'), ('UserData', 'u1'), ('PointSourceId', '<u2'), ('GpsTime', np.float64), ('Red', '<u2'), ('Green', '<u2'), ('Blue', '<u2'), ('seg_id', '<i4'), ('Linearity', np.float64), ('Planarity', np.float64), ('Scattering', np.float64), ('Verticality', np.float64), ('Eigenvalue0', np.float64), ('Eigenvalue1', np.float64), ('Eigenvalue2', np.float64)]
                
                else:
                    dtype_descriptions = [('X', np.float64), ('Y', np.float64), ('Z', np.float64), ('Red', np.uint16), ('Green', np.uint16), ('Blue', np.uint16)]
                    dtype_descriptions.extend([(f'scalar_{i}', np.float64 if isinstance(i, float) else (np.int64 if isinstance(i, int) else str)) for i in range(data.shape[1] - 7)])
                    dtype_descriptions.append(('segment_id', np.int32))
                    dtypes = np.dtype(dtype_descriptions)
            dtypes_casted = np.dtype([(label, np.float64) if label in position_fields_set or label in color_fields_set or label in intensity_fields_set else (label, dtypes[label]) for label in dtypes.names]) # type: ignore
        
        
            pcd = unstructured_to_structured(points[indices], dtypes_casted)

            for label in dtypes.names: # type: ignore
                if label in color_fields_set:
                    print(f'- Adding color:{label} to the segmented point cloud...')
                    if label[0].lower() == 'r':
                        pcd['Red'] = (pcd[label] * 65536.0).astype(np.uint16)
                    elif label[0].lower() == 'g':
                        pcd['Green'] = (pcd[label] * 65536.0).astype(np.uint16)
                    else:
                        pcd['Blue'] = (pcd[label] * 65536.0).astype(np.uint16)
                elif label not in position_fields_set:
                    pcd[label] = pcd[label]
                    pcd = pcd.astype(dtypes, copy=True)
                    
        else:
            if noise:
                points = np.append(points, noise)
            if 'segment_id' not in points.dtype.names:
                if ground is not None:
                    segment_ids = np.append(segment_ids, np.full(len(ground), -1))
                    indices = np.append(non_ground, ground)
                else:
                    indices = non_ground
                points_ordered = np.take(points, indices)
                temp = np.full(points_ordered.shape[0], 1, dtype=[('segment_id', 'i4')])
                points = rfn.merge_arrays((points_ordered, temp), flatten=True)
                points['segment_id'] = segment_ids
            pcd = points 
=======

        indices = np.arange(len(points))
        
        if ground is not None and non_ground is not None:
            indices = np.concatenate((non_ground, ground))
            data = points[indices]
            segment_ids = np.append(segment_ids, np.full(len(ground), -1))
        else:
            data = points[indices]
        
        data = np.hstack((data, segment_ids.reshape(-1, 1)))
        
        if dtypes is None or dtypes.names is None or len(dtypes.names) == 0:
            if data.shape[0] == 4:
                dtypes = np.dtype([('X', np.float64), ('Y', np.float64), ('Z', np.float64), ('segment_id', np.int32)])
            elif data.shape[0] == 7:
                dtypes = np.dtype([('X', np.float64), ('Y', np.float64), ('Z', np.float64), ('Red', np.uint16), ('Green', np.uint16), ('Blue', np.uint16), ('segment_id', np.int32)])
            elif data.shape[0] == 24:
                dtypes = np.dtype([('X', np.float64), ('Y', np.float64), ('Z', np.float64), ('Red', np.uint16), ('Green', np.uint16), ('Blue', np.uint16), ('Intensity', np.uint16), ('ReturnNumber', np.uint8), ('NumberOfReturns', np.uint8), ('ScanDirectionFlag', np.uint8), ('EdgeOfFlightLine', np.uint8), ('Classification', np.uint8), ('ScanAngleRank', np.float64), ('UserData', np.uint8), ('PointSourceId', np.uint16), ('GpsTime', np.float64), ('segment_id', np.int32), ('Linearity', np.float64), ('Planarity', np.float64), ('Scattering', np.float64), ('Verticality', np.float64), ('Eigenvalue0', np.float64), ('Eigenvalue1', np.float64), ('Eigenvalue2', np.float64)])
                #('X', np.float64), ('Y', np.float64), ('Z', np.float64), ('Intensity', '<u2'), ('ReturnNumber', 'u1'), ('NumberOfReturns', 'u1'), ('ScanDirectionFlag', 'u1'), ('EdgeOfFlightLine', 'u1'), ('Classification', 'u1'), ('ScanAngleRank', '<f4'), ('UserData', 'u1'), ('PointSourceId', '<u2'), ('GpsTime', np.float64), ('Red', '<u2'), ('Green', '<u2'), ('Blue', '<u2'), ('seg_id', '<i4'), ('Linearity', np.float64), ('Planarity', np.float64), ('Scattering', np.float64), ('Verticality', np.float64), ('Eigenvalue0', np.float64), ('Eigenvalue1', np.float64), ('Eigenvalue2', np.float64)]
                
            else:
                dtype_descriptions = [('X', np.float64), ('Y', np.float64), ('Z', np.float64), ('Red', np.uint16), ('Green', np.uint16), ('Blue', np.uint16)]
                dtype_descriptions.extend([(f'scalar_{i}', np.float64 if isinstance(i, float) else (np.int64 if isinstance(i, int) else str)) for i in range(data.shape[1] - 7)])
                dtype_descriptions.append(('segment_id', np.int32))
                dtypes = np.dtype(dtype_descriptions)
        dtypes_casted = np.dtype([(label, np.float64) if label in position_fields_set or label in color_fields_set or label in intensity_fields_set else (label, dtypes[label]) for label in dtypes.names]) # type: ignore
        pcd = unstructured_to_structured(points[indices], dtypes_casted)
        for label in dtypes.names: # type: ignore
            if label in color_fields_set:
                print(f'- Adding color:{label} to the segmented point cloud...')
                if label[0].lower() == 'r':
                    pcd['Red'] = (pcd[label] * 65536.0).astype(np.uint16)
                elif label[0].lower() == 'g':
                    pcd['Green'] = (pcd[label] * 65536.0).astype(np.uint16)
                else:
                    pcd['Blue'] = (pcd[label] * 65536.0).astype(np.uint16)
            elif label not in position_fields_set:
                pcd[label] = pcd[label]
        pcd = pcd.astype(dtypes, copy=True)
        
>>>>>>> fd463e5a
        writer_name = "las"
        writer_options = {'extra_dims': 'all', 'compression': 'laszip'}
        if extension == '.las':
            writer_name = 'las'
            writer_options = {'extra_dims': 'all'}
        elif extension in ['.xyz','.txt','.csv','.asc','.pts']:
            writer_name = 'text'
            writer_options = {'order': dtypes.names.join(','), 'precision': 14} # type: ignore
        elif extension == '.ply':
            writer_name = 'ply'
            writer_options = {'storage_mode': 'little_endian'}
        elif extension == '.e57':
            writer_name = 'e57'
        elif extension == '.pcd':
            writer_name = 'pcd'
            writer_options = {'compression': 'compressed', 'order': dtypes.names.join(','), 'precision': 14} # type: ignore
<<<<<<< HEAD
        elif '.copc.laz' in save_path:
            writer_name = 'copc'
            writer_options = {'forward': 'all'}   
=======
            
>>>>>>> fd463e5a
        p = getattr(pdal.Writer, writer_name)(filename=save_path, **writer_options).pipeline(pcd)
        r = p.execute()
        
        end = time.time()
        print(f'Writing is completed in {end - start:.2f} seconds.\n')<|MERGE_RESOLUTION|>--- conflicted
+++ resolved
@@ -2,16 +2,8 @@
 # Author : Anass Yarroudh (ayarroudh@uliege.be), Geomatics Unit of ULiege
 # This file is distributed under the BSD-3 licence. See LICENSE file for complete text of the license.
 
-from cProfile import label
 import os
 import time
-<<<<<<< HEAD
-=======
-from typing import Dict, Optional, Set, cast
-from matplotlib.pyplot import cla
-from regex import F
-import torch
->>>>>>> fd463e5a
 from typing import Dict, Optional, Set, cast
 from matplotlib.pyplot import cla
 from regex import F
@@ -29,36 +21,6 @@
 import rasterio
 import laspy
 import pdal
-
-# file formats supported
-pdal_formats = set({".laz", ".las", ".ply", ".pcd", ".xyz", ".pts", ".txt", ".csv", ".asc", ".e57"})
-npy_formats = set({".npy"})
-formats = pdal_formats.copy()
-formats.update(npy_formats)
-
-# point cloud fields that needs to be casted/checked
-position_fields = (
-        ('X', 'Y', 'Z'), 
-        ('x', 'y', 'z')
-    )
-position_fields_set = set(np.concatenate(position_fields).flat)
-color_fields = (
-    ('Red', 'Green', 'Blue'), 
-    ('red', 'green', 'blue'), 
-    ('red255', 'green255', 'blue255'), 
-    ('r', 'g', 'b'), 
-    ('R', 'G', 'B')
-)
-color_fields_set = set(np.concatenate(color_fields).flat)
-intensity_fields = (
-    ('Intensity'), ('intensity'), ('i'), ('I')
-)
-intensity_fields_set = set(intensity_fields)
-classification_fields = (
-    ('Classification'), ('classification'), ('c'), ('C')
-)
-classification_fields_set = set(classification_fields)
-
 
 # file formats supported
 pdal_formats = set({".laz", ".las", ".ply", ".pcd", ".xyz", ".pts", ".txt", ".csv", ".asc", ".e57"})
@@ -300,11 +262,7 @@
             pcd = pipeline.arrays[0]
         
         dtypes = pcd.dtype
-<<<<<<< HEAD
-        
-=======
-        breakpoint()
->>>>>>> fd463e5a
+        
         fields = tuple(dtypes.names)
         fields_set = set(fields)
         has_position = any(set(c).issubset(fields_set) for c in position_fields)
@@ -338,23 +296,14 @@
        
         end = time.time()
         print(f'File reading is completed in {end - start:.2f} seconds. The point cloud contains {pcd_casted.shape[0]} points.\n')
-<<<<<<< HEAD
         
         return (pcd_casted)
-=======
-        breakpoint()
-        return (pcd_casted.dtype, structured_to_unstructured(pcd_casted), pcd_casted)
->>>>>>> fd463e5a
   
     def applyFilters(self, pdal_points: np.ndarray, filters=[], multi_array=False) -> np.ndarray:
         """
         Gives ability to apply PDAL Filters before segmentation such as denoising.
 
-<<<<<<< HEAD
         :param pdal_points: The input point cloud as a structured array.
-=======
-        :param pdal_points: The input point cloud as a NumPy array, where each row represents a point with x, y, z coordinates.
->>>>>>> fd463e5a
         :type pdal_points: np.ndarray
         :param filters: Array of the PDAL filters defined to be applied.
         :type filters: array
@@ -433,54 +382,9 @@
         np.info(non_ground)
         
 
-<<<<<<< HEAD
         points = points[non_ground, :]
         os.remove('cloth_nodes.txt')
 
-=======
-        return pdal_points
-    
-    def csf(self, points: np.ndarray, class_threshold: float = 0.5, cloth_resolution: float = 0.2, iterations: int = 500, slope_smooth: bool = False) -> Tuple[np.ndarray, np.ndarray, np.ndarray]:
-        """
-        Applies the CSF (Cloth Simulation Filter) algorithm to filter ground points in a point cloud.
-
-        :param points: The input point cloud as a NumPy array, where each row represents a point with x, y, z coordinates.
-        :type points: np.ndarray
-        :param class_threshold: The threshold value for classifying points as ground/non-ground, defaults to 0.5.
-        :type class_threshold: float, optional
-        :param cloth_resolution: The resolution value for cloth simulation, defaults to 0.2.
-        :type cloth_resolution: float, optional
-        :param iterations: The number of iterations for the CSF algorithm, defaults to 500.
-        :type iterations: int, optional
-        :param slope_smooth: A boolean indicating whether to enable slope smoothing, defaults to False.
-        :type slope_smooth: bool, optional
-        :return: A tuple containing three arrays: the filtered point cloud, non-ground (filtered) points indinces and ground points indices.
-        :rtype: Tuple[np.ndarray, np.ndarray, np.ndarray]
-        """
-        start = time.time()
-        print(f'Applying CSF algorithm...')
-        csf = CSF.CSF()
-        csf.params.bSloopSmooth = slope_smooth
-        csf.params.cloth_resolution = cloth_resolution
-        csf.params.interations = iterations
-        csf.params.class_threshold = class_threshold
-        csf.setPointCloud(points[:, :3])
-        ground = CSF.VecInt()
-        non_ground = CSF.VecInt()
-        csf.do_filtering(ground, non_ground)
-        print(points)
-        non_ground = np.asarray(non_ground)
-        ground = np.asarray(ground)
-        print("ground:",ground)
-        np.info(ground)
-        print("non ground:",non_ground)
-        np.info(non_ground)
-        breakpoint()
-
-        points = points[non_ground, :]
-        os.remove('cloth_nodes.txt')
-
->>>>>>> fd463e5a
         end = time.time()
         print(f'CSF algorithm is completed in {end - start:.2f} seconds. The filtered non-ground cloud contains {points.shape[0]} points.\n')
 
@@ -491,11 +395,7 @@
         """
         Applies the SMRF (Simple Morphological Filter) algorithm to filter ground points in a point cloud.
 
-<<<<<<< HEAD
         :param pdal_points: The input point cloud as a NumPy structured array.
-=======
-        :param pdal_points: The input point cloud as a NumPy array, where each row represents a point with x, y, z coordinates.
->>>>>>> fd463e5a
         :type points: np.ndarray
         :return: A tuple containing three arrays: the filtered point cloud, non-ground (filtered) points indinces and ground points indices.
         :rtype: Tuple[np.ndarray, np.ndarray, np.ndarray]
@@ -520,10 +420,7 @@
         non_ground = np.ravel(non_ground)
         end = time.time()
         print(f'SMRF algorithm is completed in {end - start:.2f} seconds. The filtered non-ground cloud contains {points.shape[0]} points.\n')
-<<<<<<< HEAD
-        
-=======
->>>>>>> fd463e5a
+        
         return points, non_ground, ground, pdal_points 
 
     def segment(self, points: np.ndarray, text_prompt: str = None, image_path: str = 'raster.tif', labels_path: str = 'labeled.tif') -> Tuple[np.ndarray, np.ndarray, np.ndarray]:
@@ -620,7 +517,6 @@
     
     def grouping(self, pdal_points: np.ndarray, segment_ids: np.ndarray, ground, non_ground) -> np.ndarray:
         """
-<<<<<<< HEAD
         Creates a list of arrays with the segments grouped by their segment_id
     
         :param pdal_points: The point cloud data as a structured NumPy array.
@@ -630,33 +526,18 @@
         :param ground: array with the indices of all ground points
         :type ground: array
         :param non_ground: array with the indices of all non-ground points
-=======
-        Creates an array with the segments grouped by their segment_id
-    
-        :param pdal_points: The point cloud data as a NumPy array.
-        :type pdal_points: np.ndarray
-        :param segment_ids: NumPy array of the segments.
-        :type segment_ids: np.ndarray
-        :param ground: array that has all the ground points
-        :type ground: array
-        :param non_ground: array that has all the nonground points
->>>>>>> fd463e5a
         :type non_ground: array
         :return: Numpy array that has points grouped by their segment_id.
         :rtype: np.ndarray 
         """
-<<<<<<< HEAD
         start = time.time()
         print('Grouping points by segment ID...')
-=======
->>>>>>> fd463e5a
         if ground is not None:
             segment_ids = np.append(segment_ids, np.full(len(ground), -1))
             indices = np.append(non_ground, ground)
         else:
             indices = non_ground
         points_ordered = np.take(pdal_points, indices)
-<<<<<<< HEAD
 
         temp = np.full(points_ordered.shape[0], 1, dtype=[('segment_id', 'i4')])
         merged = rfn.merge_arrays((points_ordered, temp), flatten=True)
@@ -708,74 +589,6 @@
                 #test if this works for 1 small pts segment
                 small_pts = np.concatenate(small_pts)
                 bad_pts = np.append(bad_pts, small_pts)
-=======
-        temp = np.full(points_ordered.shape[0], 1, dtype=[('segment_id', 'i4')])
-        merged = rfn.merge_arrays((points_ordered, temp), flatten=True)
-        
-        merged['segment_id'] = segment_ids
-        
-        groupby = pdal.Filter.groupby(dimension="segment_id")
-        filters = [groupby]
-        
-        points_grouped = SamLidar.applyFilters(self, merged, filters, multi_array=True)
-      
-        return points_grouped
-    
-    def featureFilter(self, points_grouped: np.ndarray, file) -> np.ndarray:
-        """
-        Adds PDAL Dimesionality Data Types to the Segments.
-    
-        :param points: The input point cloud data as a NumPy array, where each row represents a point with x, y, z coordinates.
-        :type points: np.ndarray
-        :param file: The name of the orginal input file minus extension.
-        :type file: string
-        :return: NumPy that has PDAL Dimesionality Data Types defined with each one being the average of its segment.
-        :rtype: np.ndarray 
-        """
-        cov = pdal.Filter.covariancefeatures(feature_set="Dimensionality")
-        eigen = pdal.Filter.eigenvalues()
-        filters = [cov, eigen]
-        num =0
-        points_filtered = []
-        features = ['Linearity', 'Planarity', 'Scattering', 'Verticality', 'Eigenvalue0', 'Eigenvalue1', 'Eigenvalue2']
-        for array in points_grouped:
-            if len(array) >= 10 and np.mean(array['Classification']) != 2:
-                filtered = SamLidar.applyFilters(self, array, filters)
-                for col in features:
-                    filtered[col] = np.full(len(filtered), np.median(filtered[col]))
-                temp = np.full(filtered.shape[0], np.mean(filtered['NumberOfReturns']), dtype=[('meanNumReturns', '<f8')])
-                filtered = rfn.merge_arrays((filtered, temp), flatten =True)
-                points_filtered.append(filtered)
-                num+=1
-            else:
-                for col in features:
-                    a = np.full(array.shape[0], 0, dtype=[(col,'<f8')])
-                    array = rfn.merge_arrays((array, a), flatten=True)
-                temp = np.full(array.shape[0], np.mean(array['NumberOfReturns']), dtype=[('meanNumReturns', '<f8')])
-                array = rfn.merge_arrays((array, temp), flatten =True)
-                points_filtered.append(array)
-                print("test")
-        points_filtered = np.concatenate(points_filtered)
-        array_pipeline = pdal.Pipeline(None, [points_filtered])
-        writer = pdal.Writer.copc(filename=f"tests/12345_{file}.copc.laz")
-        p = array_pipeline | writer
-        p.execute()
-        return points_filtered
-
-    def classify(self, points_filtered, file):
-        """
-        Classifies the Point Cloud Data using the Dimesionality Data Types.
-
-        :param points_filtered: The input point cloud data as a NumPy array after getting Dimensionality Data Types.
-        :type points_filtered: np.ndarray
-        :param file: Name of input file without extension
-        :type file: string
-        :return: points_filtered
-        :rtype: np.ndarray
-        """ 
-        if np.ptp(points_filtered['NumberOfReturns']) == 0:
-            veg = np.where(points_filtered['Scattering']>0.35 and points_filtered['Classification'] !=2)
->>>>>>> fd463e5a
         else:
             points_filtered = None
             print("No segments to be filtered")
@@ -895,19 +708,11 @@
         return None
     
     
-<<<<<<< HEAD
     def write_pdal(self, points: np.ndarray, segment_ids: np.ndarray, non_ground: Optional[np.ndarray] = None, ground: Optional[np.ndarray] = None, noise: Optional[np.ndarray] = None, save_path: str = 'segmented.laz', dtypes: Optional[np.dtype] = None):
         """
         Writes the segmented point cloud data to any pointcloud format supported by PDAL, checks if the array is structured or not, if it is not a structured array it will convert to structured array.
 
         :param points: The input point cloud data as a NumPy array whether structured or not.
-=======
-    def write_pdal(self, points: np.ndarray, points_filtered: np.ndarray, segment_ids: np.ndarray, non_ground: Optional[np.ndarray] = None, ground: Optional[np.ndarray] = None, save_path: str = 'segmented.laz', dtypes: Optional[np.dtype] = None):
-        """
-        Writes the segmented point cloud data to any pointcloud format supported by PDAL.
-
-        :param points: The input point cloud data as a NumPy array, where each row represents a point with x, y, z coordinates.
->>>>>>> fd463e5a
         :type points: np.ndarray
         :param segment_ids: The segment IDs corresponding to each point in the point cloud.
         :type segment_ids: np.ndarray
@@ -921,20 +726,10 @@
         """
         start = time.time()
         
-<<<<<<< HEAD
         extension = os.path.splitext(save_path)[1]
         try:
             if extension not in formats:
                raise ValueError(f'The input file format {extension} is not supported.\nThe file format should be [.las/.laz].')
-=======
-        if points_filtered != None:
-            points = points_filtered
-
-        extension = os.path.splitext(save_path)[1]
-        try:
-            if extension not in formats:
-                raise ValueError(f'The input file format {extension} is not supported.\nThe file format should be [.las/.laz].')
->>>>>>> fd463e5a
         except ValueError as error:
             message = str(error)
             lines = message.split('\n')
@@ -943,7 +738,6 @@
             exit()
 
         print(f'Writing the segmented point cloud to {save_path}...')
-<<<<<<< HEAD
         if points.dtype.names is None:
             #rewrite this so grouping/featurefilter can be bypassed
             indices = np.arange(len(points))
@@ -1003,49 +797,6 @@
                 points = rfn.merge_arrays((points_ordered, temp), flatten=True)
                 points['segment_id'] = segment_ids
             pcd = points 
-=======
-
-        indices = np.arange(len(points))
-        
-        if ground is not None and non_ground is not None:
-            indices = np.concatenate((non_ground, ground))
-            data = points[indices]
-            segment_ids = np.append(segment_ids, np.full(len(ground), -1))
-        else:
-            data = points[indices]
-        
-        data = np.hstack((data, segment_ids.reshape(-1, 1)))
-        
-        if dtypes is None or dtypes.names is None or len(dtypes.names) == 0:
-            if data.shape[0] == 4:
-                dtypes = np.dtype([('X', np.float64), ('Y', np.float64), ('Z', np.float64), ('segment_id', np.int32)])
-            elif data.shape[0] == 7:
-                dtypes = np.dtype([('X', np.float64), ('Y', np.float64), ('Z', np.float64), ('Red', np.uint16), ('Green', np.uint16), ('Blue', np.uint16), ('segment_id', np.int32)])
-            elif data.shape[0] == 24:
-                dtypes = np.dtype([('X', np.float64), ('Y', np.float64), ('Z', np.float64), ('Red', np.uint16), ('Green', np.uint16), ('Blue', np.uint16), ('Intensity', np.uint16), ('ReturnNumber', np.uint8), ('NumberOfReturns', np.uint8), ('ScanDirectionFlag', np.uint8), ('EdgeOfFlightLine', np.uint8), ('Classification', np.uint8), ('ScanAngleRank', np.float64), ('UserData', np.uint8), ('PointSourceId', np.uint16), ('GpsTime', np.float64), ('segment_id', np.int32), ('Linearity', np.float64), ('Planarity', np.float64), ('Scattering', np.float64), ('Verticality', np.float64), ('Eigenvalue0', np.float64), ('Eigenvalue1', np.float64), ('Eigenvalue2', np.float64)])
-                #('X', np.float64), ('Y', np.float64), ('Z', np.float64), ('Intensity', '<u2'), ('ReturnNumber', 'u1'), ('NumberOfReturns', 'u1'), ('ScanDirectionFlag', 'u1'), ('EdgeOfFlightLine', 'u1'), ('Classification', 'u1'), ('ScanAngleRank', '<f4'), ('UserData', 'u1'), ('PointSourceId', '<u2'), ('GpsTime', np.float64), ('Red', '<u2'), ('Green', '<u2'), ('Blue', '<u2'), ('seg_id', '<i4'), ('Linearity', np.float64), ('Planarity', np.float64), ('Scattering', np.float64), ('Verticality', np.float64), ('Eigenvalue0', np.float64), ('Eigenvalue1', np.float64), ('Eigenvalue2', np.float64)]
-                
-            else:
-                dtype_descriptions = [('X', np.float64), ('Y', np.float64), ('Z', np.float64), ('Red', np.uint16), ('Green', np.uint16), ('Blue', np.uint16)]
-                dtype_descriptions.extend([(f'scalar_{i}', np.float64 if isinstance(i, float) else (np.int64 if isinstance(i, int) else str)) for i in range(data.shape[1] - 7)])
-                dtype_descriptions.append(('segment_id', np.int32))
-                dtypes = np.dtype(dtype_descriptions)
-        dtypes_casted = np.dtype([(label, np.float64) if label in position_fields_set or label in color_fields_set or label in intensity_fields_set else (label, dtypes[label]) for label in dtypes.names]) # type: ignore
-        pcd = unstructured_to_structured(points[indices], dtypes_casted)
-        for label in dtypes.names: # type: ignore
-            if label in color_fields_set:
-                print(f'- Adding color:{label} to the segmented point cloud...')
-                if label[0].lower() == 'r':
-                    pcd['Red'] = (pcd[label] * 65536.0).astype(np.uint16)
-                elif label[0].lower() == 'g':
-                    pcd['Green'] = (pcd[label] * 65536.0).astype(np.uint16)
-                else:
-                    pcd['Blue'] = (pcd[label] * 65536.0).astype(np.uint16)
-            elif label not in position_fields_set:
-                pcd[label] = pcd[label]
-        pcd = pcd.astype(dtypes, copy=True)
-        
->>>>>>> fd463e5a
         writer_name = "las"
         writer_options = {'extra_dims': 'all', 'compression': 'laszip'}
         if extension == '.las':
@@ -1062,13 +813,9 @@
         elif extension == '.pcd':
             writer_name = 'pcd'
             writer_options = {'compression': 'compressed', 'order': dtypes.names.join(','), 'precision': 14} # type: ignore
-<<<<<<< HEAD
         elif '.copc.laz' in save_path:
             writer_name = 'copc'
             writer_options = {'forward': 'all'}   
-=======
-            
->>>>>>> fd463e5a
         p = getattr(pdal.Writer, writer_name)(filename=save_path, **writer_options).pipeline(pcd)
         r = p.execute()
         
